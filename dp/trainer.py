import math
from pathlib import Path
from typing import List, Dict, Any

import torch
import tqdm
from torch.optim import Adam
from torch.optim.lr_scheduler import ReduceLROnPlateau
from torch.utils.tensorboard import SummaryWriter

from dp.dataset import new_dataloader
from dp.decorators import ignore_exception
from dp.losses import CrossEntropyLoss, CTCLoss
from dp.metrics import phoneme_error_rate, word_error
from dp.model import Model
from dp.model_utils import get_len_util_stop, trim_util_stop
from dp.predictor import Predictor
from dp.text import Preprocessor
from dp.utils import to_device, unpickle_binary


class Trainer:

    def __init__(self, checkpoint_dir: str, loss_type='ctc') -> None:
        self.checkpoint_dir = Path(checkpoint_dir)
        self.checkpoint_dir.mkdir(parents=True, exist_ok=True)
        self.writer = SummaryWriter(log_dir=self.checkpoint_dir / 'tensorboard')
        self.loss_type = loss_type
        if loss_type == 'ctc':
            self.criterion = CTCLoss()
        elif loss_type == 'cross_entropy':
            self.criterion = CrossEntropyLoss()
        else:
            raise ValueError(f'Loss not supported: {loss_type}')

    def train(self,
              model: Model,
              checkpoint: dict,
              store_phoneme_dict_in_model=True) -> None:

        config = checkpoint['config']
        data_dir = Path(config['paths']['data_dir'])

        device = torch.device('cuda') if torch.cuda.is_available() else torch.device('cpu')
        model = model.to(device)
        model.train()

        criterion = self.criterion.to(device)

        optimizer = Adam(model.parameters())
        if 'optimizer' in checkpoint:
            optimizer.load_state_dict(checkpoint['optimizer'])
        for g in optimizer.param_groups:
            g['lr'] = config['training']['learning_rate']

        train_loader = new_dataloader(dataset_file=data_dir / 'train_dataset.pkl',
                                      drop_last=True, batch_size=config['training']['batch_size'])
        val_loader = new_dataloader(dataset_file=data_dir / 'val_dataset.pkl',
                                    drop_last=False, batch_size=config['training']['batch_size_val'])
        if store_phoneme_dict_in_model:
            phoneme_dict = unpickle_binary(data_dir / 'phoneme_dict.pkl')
            checkpoint['phoneme_dict'] = phoneme_dict

        val_batches = sorted([b for b in val_loader], key=lambda x: -x['text_len'][0])

        scheduler = ReduceLROnPlateau(optimizer,
                                      factor=config['training']['scheduler_plateau_factor'],
                                      patience=config['training']['scheduler_plateau_patience'],
                                      mode='min')
        losses = []
        best_per = math.inf
        if 'step' not in checkpoint:
            checkpoint['step'] = 0
        start_epoch = checkpoint['step'] // len(train_loader)

        for epoch in range(start_epoch + 1, config['training']['epochs'] + 1):
            pbar = tqdm.tqdm(enumerate(train_loader, 1), total=len(train_loader))
            for i, batch in pbar:
                checkpoint['step'] += 1
                step = checkpoint['step']
                self._set_warmup_lr(optimizer=optimizer, step=step,
                                    config=config)
                batch = to_device(batch, device)
                avg_loss = sum(losses) / len(losses) if len(losses) > 0 else math.inf
                pbar.set_description(desc=f'Epoch: {epoch} | Step {step} '
                                          f'| Loss: {avg_loss:#.4}', refresh=True)
                pred = model(batch)
                loss = criterion(pred, batch)

                if not (torch.isnan(loss) or torch.isinf(loss)):
                    optimizer.zero_grad()
                    loss.backward()
                    torch.nn.utils.clip_grad_norm_(model.parameters(), 1.0)
                    optimizer.step()
                    losses.append(loss.item())

                self.writer.add_scalar('Loss/train', loss.item(), global_step=step)
                self.writer.add_scalar('Params/batch_size', config['training']['batch_size'],
                                       global_step=step)
                self.writer.add_scalar('Params/learning_rate', [g['lr'] for g in optimizer.param_groups][0],
                                       global_step=step)

                if step % config['training']['validate_steps'] == 0:
                    val_loss = self.validate(model, val_batches)
                    self.writer.add_scalar('Loss/val', val_loss, global_step=step)

                if step % config['training']['generate_steps'] == 0:
                    per = self.generate_samples(model=model,
                                                preprocessor=checkpoint['preprocessor'],
                                                val_batches=val_batches,
                                                n_log_samples=config['training']['n_generate_samples'],
                                                step=step)
                    if per is not None and per < best_per:
                        self.save_model(model=model, optimizer=optimizer, checkpoint=checkpoint,
                                        path=self.checkpoint_dir / f'best_model.pt')
                        self.save_model(model=model, optimizer=None, checkpoint=checkpoint,
                                        path=self.checkpoint_dir / f'best_model_no_optim.pt')
                        scheduler.step(per)

                if step % config['training']['checkpoint_steps'] == 0:
                    step = step // 1000
                    self.save_model(model=model, optimizer=optimizer, checkpoint=checkpoint,
                                    path=self.checkpoint_dir / f'model_step_{step}k.pt')

            losses = []
            self.save_model(model=model, optimizer=optimizer, checkpoint=checkpoint,
                            path=self.checkpoint_dir / 'latest_model.pt')

    def validate(self, model: Model, val_batches: List[dict]) -> float:
        device = next(model.parameters()).device
        criterion = self.criterion.to(device)
        model.eval()
        val_losses = []
        for batch in val_batches:
            batch = to_device(batch, device)
            with torch.no_grad():
                pred = model(batch)
                loss = criterion(pred, batch)
                if not (torch.isnan(loss) or torch.isinf(loss)):
                    val_losses.append(loss.item())
        model.train()
        return sum(val_losses) / len(val_losses)

    @ignore_exception
    def generate_samples(self,
                         model: Model,
                         preprocessor: Preprocessor,
                         val_batches: List[dict],
                         n_log_samples: int,
                         step: int) -> float:
        """ Generates samples and calculates some metrics. Returns phoneme error rate. """

        device = next(model.parameters()).device
        model.eval()
        text_tokenizer = preprocessor.text_tokenizer
        phoneme_tokenizer = preprocessor.phoneme_tokenizer
        lang_tokenizer = preprocessor.lang_tokenizer
        lang_prediction_result = dict()

        for batch in val_batches:
            batch = to_device(batch, device)
            generated_batch, _ = model.generate(batch)
            for i in range(batch['text'].size(0)):
                text_len = batch['text_len'][i]
                text = batch['text'][i, :text_len]
                target = batch['phonemes'][i, :]
                lang = batch['language'][i]
                lang = lang_tokenizer.decode(lang.detach().cpu().item())
<<<<<<< HEAD
                generated, _ = model.generate(input=text.unsqueeze(0),
                                              start_index=phoneme_tokenizer.get_start_index(lang),
                                              end_index=phoneme_tokenizer.end_index)
                generated = generated[0]
=======
                generated = generated_batch[i, :].cpu()
                generated = trim_util_stop(generated, phoneme_tokenizer.end_index)
>>>>>>> 80df5975
                text, target = text.detach().cpu(), target.detach().cpu()
                text = text_tokenizer.decode(text, remove_special_tokens=True)
                generated = phoneme_tokenizer.decode(generated, remove_special_tokens=True)
                target = phoneme_tokenizer.decode(target, remove_special_tokens=True)
                lang_prediction_result[lang] = lang_prediction_result.get(lang, []) + [(text, generated, target)]

        # calculate error rates per language
        lang_per, lang_wer = dict(), dict()
        languages = sorted(lang_prediction_result.keys())
        for lang in languages:
            log_texts = []
            for text, generated, target in lang_prediction_result[lang]:
                per = phoneme_error_rate(generated, target)
                wer = word_error(generated, target)
                lang_per[lang] = lang_per.get(lang, []) + [per]
                lang_wer[lang] = lang_wer.get(lang, []) + [wer]
                text, gen_decoded, target = ''.join(text), ''.join(generated), ''.join(target)
                log_texts.append(f'     {text:<30} {gen_decoded:<30} {target:<30}')

            self.writer.add_text(f'Text_Prediction_Target/{lang}',
                                 '\n'.join(log_texts[:n_log_samples]), global_step=step)

        sum_wer, sum_per, count = 0., 0., 0
        for lang in languages:
            count += len(lang_per[lang])
            sum_per = sum_per + sum(lang_per[lang])
            sum_wer = sum_wer + sum(lang_wer[lang])
            per = sum(lang_per[lang]) / len(lang_per[lang])
            wer = sum(lang_wer[lang]) / len(lang_wer[lang])
            self.writer.add_scalar(f'Phoneme_Error_Rate/{lang}', per, global_step=step)
            self.writer.add_scalar(f'Word_Error_Rate/{lang}', wer, global_step=step)
        self.writer.add_scalar(f'Phoneme_Error_Rate/mean', sum_per / count, global_step=step)
        self.writer.add_scalar(f'Word_Error_Rate/mean', sum_wer / count, global_step=step)

        model.train()

        return sum_per / count

    def save_model(self,
                   model: torch.nn.Module,
                   optimizer: torch.optim,
                   checkpoint: Dict[str, Any],
                   path: Path) -> None:
        checkpoint['model'] = model.state_dict()
        if optimizer is not None:
            checkpoint['optimizer'] = optimizer.state_dict()
        else:
            checkpoint['optimizer'] = None
        torch.save(checkpoint, str(path))

    def _set_warmup_lr(self,
                       optimizer: torch.optim,
                       step: int,
                       config: Dict[str, Any]) -> None:

        warmup_steps = config['training']['warmup_steps']
        if warmup_steps > 0 and step <= warmup_steps:
            warmup_factor = 1.0 - max(warmup_steps - step, 0) / warmup_steps
            for g in optimizer.param_groups:
                g['lr'] = config['training']['learning_rate'] * warmup_factor<|MERGE_RESOLUTION|>--- conflicted
+++ resolved
@@ -166,15 +166,8 @@
                 target = batch['phonemes'][i, :]
                 lang = batch['language'][i]
                 lang = lang_tokenizer.decode(lang.detach().cpu().item())
-<<<<<<< HEAD
-                generated, _ = model.generate(input=text.unsqueeze(0),
-                                              start_index=phoneme_tokenizer.get_start_index(lang),
-                                              end_index=phoneme_tokenizer.end_index)
-                generated = generated[0]
-=======
                 generated = generated_batch[i, :].cpu()
                 generated = trim_util_stop(generated, phoneme_tokenizer.end_index)
->>>>>>> 80df5975
                 text, target = text.detach().cpu(), target.detach().cpu()
                 text = text_tokenizer.decode(text, remove_special_tokens=True)
                 generated = phoneme_tokenizer.decode(generated, remove_special_tokens=True)
